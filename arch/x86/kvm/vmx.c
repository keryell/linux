--- conflicted
+++ resolved
@@ -2472,12 +2472,7 @@
 
 	if (nr == PF_VECTOR) {
 		if (vcpu->arch.exception.nested_apf) {
-<<<<<<< HEAD
 			*exit_qual = vcpu->arch.apf.nested_apf_token;
-=======
-			nested_vmx_inject_exception_vmexit(vcpu,
-							   vcpu->arch.apf.nested_apf_token);
->>>>>>> edd03602
 			return 1;
 		}
 		/*
@@ -2491,7 +2486,6 @@
 		 */
 		if (nested_vmx_is_page_fault_vmexit(vmcs12,
 						    vcpu->arch.exception.error_code)) {
-<<<<<<< HEAD
 			*exit_qual = vcpu->arch.cr2;
 			return 1;
 		}
@@ -2501,18 +2495,6 @@
 				*exit_qual = vcpu->arch.dr6;
 			else
 				*exit_qual = 0;
-=======
-			nested_vmx_inject_exception_vmexit(vcpu, vcpu->arch.cr2);
-			return 1;
-		}
-	} else {
-		unsigned long exit_qual = 0;
-		if (nr == DB_VECTOR)
-			exit_qual = vcpu->arch.dr6;
-
-		if (vmcs12->exception_bitmap & (1u << nr)) {
-			nested_vmx_inject_exception_vmexit(vcpu, exit_qual);
->>>>>>> edd03602
 			return 1;
 		}
 	}
@@ -7801,11 +7783,7 @@
 		 */
 		memcpy(vmx->nested.cached_vmcs12, new_vmcs12, VMCS12_SIZE);
 		kunmap(page);
-<<<<<<< HEAD
 		kvm_release_page_clean(page);
-=======
-		nested_release_page_clean(page);
->>>>>>> edd03602
 
 		set_current_vmptr(vmx, vmptr);
 	}
