--- conflicted
+++ resolved
@@ -2863,15 +2863,9 @@
 		if (ret)
 			return ret;
 	}
-<<<<<<< HEAD
 
 	vcpu->arch.pv_eoi.msr_val = data;
 
-=======
-
-	vcpu->arch.pv_eoi.msr_val = data;
-
->>>>>>> 754e0b0e
 	return 0;
 }
 
