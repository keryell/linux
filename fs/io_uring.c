--- conflicted
+++ resolved
@@ -117,11 +117,8 @@
 #define IO_REQ_CLEAN_SLOW_FLAGS (REQ_F_REFCOUNT | REQ_F_LINK | REQ_F_HARDLINK |\
 				 IO_REQ_CLEAN_FLAGS)
 
-<<<<<<< HEAD
 #define IO_APOLL_MULTI_POLLED (REQ_F_APOLL_MULTISHOT | REQ_F_POLLED)
 
-=======
->>>>>>> f548a12e
 #define IO_TCTX_REFS_CACHE_NR	(1U << 10)
 
 struct io_uring {
@@ -1014,7 +1011,6 @@
 	struct task_struct		*task;
 
 	struct io_rsrc_node		*rsrc_node;
-<<<<<<< HEAD
 
 	union {
 		/* store used ubuf, so we can prevent reloading */
@@ -1029,10 +1025,6 @@
 		 */
 		struct io_buffer_list	*buf_list;
 	};
-=======
-	/* store used ubuf, so we can prevent reloading */
-	struct io_mapped_ubuf		*imu;
->>>>>>> f548a12e
 
 	union {
 		/* used by request caches, completion batching and iopoll */
@@ -1319,17 +1311,6 @@
 	[IORING_OP_SOCKET] = {
 		.audit_skip		= 1,
 	},
-	[IORING_OP_FSETXATTR] = {
-		.needs_file = 1
-	},
-	[IORING_OP_SETXATTR] = {},
-	[IORING_OP_FGETXATTR] = {
-		.needs_file = 1
-	},
-	[IORING_OP_GETXATTR] = {},
-	[IORING_OP_SOCKET] = {
-		.audit_skip		= 1,
-	},
 };
 
 /* requests with any of those set should undergo io_disarm_next() */
@@ -2258,12 +2239,7 @@
 	all_flushed = list_empty(&ctx->cq_overflow_list);
 	if (all_flushed) {
 		clear_bit(IO_CHECK_CQ_OVERFLOW_BIT, &ctx->check_cq);
-<<<<<<< HEAD
 		atomic_andnot(IORING_SQ_CQ_OVERFLOW, &ctx->rings->sq_flags);
-=======
-		WRITE_ONCE(ctx->rings->sq_flags,
-			   ctx->rings->sq_flags & ~IORING_SQ_CQ_OVERFLOW);
->>>>>>> f548a12e
 	}
 
 	io_commit_cqring(ctx);
@@ -2357,12 +2333,7 @@
 	}
 	if (list_empty(&ctx->cq_overflow_list)) {
 		set_bit(IO_CHECK_CQ_OVERFLOW_BIT, &ctx->check_cq);
-<<<<<<< HEAD
 		atomic_or(IORING_SQ_CQ_OVERFLOW, &ctx->rings->sq_flags);
-=======
-		WRITE_ONCE(ctx->rings->sq_flags,
-			   ctx->rings->sq_flags | IORING_SQ_CQ_OVERFLOW);
->>>>>>> f548a12e
 
 	}
 	ocqe->cqe.user_data = user_data;
@@ -3663,19 +3634,9 @@
 	return __io_import_fixed(req, rw, iter, imu);
 }
 
-<<<<<<< HEAD
 static int io_buffer_add_list(struct io_ring_ctx *ctx,
 			      struct io_buffer_list *bl, unsigned int bgid)
 {
-=======
-static void io_buffer_add_list(struct io_ring_ctx *ctx,
-			       struct io_buffer_list *bl, unsigned int bgid)
-{
-	struct list_head *list;
-
-	list = &ctx->io_buffers[hash_32(bgid, IO_BUFFERS_HASH_BITS)];
-	INIT_LIST_HEAD(&bl->buf_list);
->>>>>>> f548a12e
 	bl->bgid = bgid;
 	if (bgid < BGID_ARRAY)
 		return 0;
@@ -3686,23 +3647,9 @@
 static void __user *io_provided_buffer_select(struct io_kiocb *req, size_t *len,
 					      struct io_buffer_list *bl)
 {
-<<<<<<< HEAD
 	if (!list_empty(&bl->buf_list)) {
 		struct io_buffer *kbuf;
 
-=======
-	struct io_buffer *kbuf = req->kbuf;
-	struct io_ring_ctx *ctx = req->ctx;
-	struct io_buffer_list *bl;
-
-	if (req->flags & REQ_F_BUFFER_SELECTED)
-		return kbuf;
-
-	io_ring_submit_lock(req->ctx, issue_flags);
-
-	bl = io_buffer_get_list(ctx, bgid);
-	if (bl && !list_empty(&bl->buf_list)) {
->>>>>>> f548a12e
 		kbuf = list_first_entry(&bl->buf_list, struct io_buffer, list);
 		list_del(&kbuf->list);
 		if (*len > kbuf->len)
@@ -3743,7 +3690,6 @@
 	req->buf_list = bl;
 	req->buf_index = buf->bid;
 
-<<<<<<< HEAD
 	if (issue_flags & IO_URING_F_UNLOCKED) {
 		/*
 		 * If we came in unlocked, we have no choice but to consume the
@@ -3758,10 +3704,6 @@
 		bl->head++;
 	}
 	return u64_to_user_ptr(buf->addr);
-=======
-	io_ring_submit_unlock(req->ctx, issue_flags);
-	return kbuf;
->>>>>>> f548a12e
 }
 
 static void __user *io_buffer_select(struct io_kiocb *req, size_t *len,
@@ -4453,9 +4395,7 @@
 	struct io_rename *ren = &req->rename;
 	const char __user *oldf, *newf;
 
-	if (unlikely(req->ctx->flags & IORING_SETUP_IOPOLL))
-		return -EINVAL;
-	if (sqe->ioprio || sqe->buf_index || sqe->splice_fd_in)
+	if (sqe->buf_index || sqe->splice_fd_in)
 		return -EINVAL;
 	if (unlikely(req->flags & REQ_F_FIXED_FILE))
 		return -EBADF;
@@ -4492,272 +4432,7 @@
 				ren->newpath, ren->flags);
 
 	req->flags &= ~REQ_F_NEED_CLEANUP;
-	if (ret < 0)
-		req_set_fail(req);
 	io_req_complete(req, ret);
-	return 0;
-}
-
-static inline void __io_xattr_finish(struct io_kiocb *req)
-{
-	struct io_xattr *ix = &req->xattr;
-
-	if (ix->filename)
-		putname(ix->filename);
-
-	kfree(ix->ctx.kname);
-	kvfree(ix->ctx.kvalue);
-}
-
-static void io_xattr_finish(struct io_kiocb *req, int ret)
-{
-	req->flags &= ~REQ_F_NEED_CLEANUP;
-
-	__io_xattr_finish(req);
-	if (ret < 0)
-		req_set_fail(req);
-
-	io_req_complete(req, ret);
-}
-
-static int __io_getxattr_prep(struct io_kiocb *req,
-			      const struct io_uring_sqe *sqe)
-{
-	struct io_xattr *ix = &req->xattr;
-	const char __user *name;
-	int ret;
-
-	if (unlikely(req->ctx->flags & IORING_SETUP_IOPOLL))
-		return -EINVAL;
-	if (unlikely(sqe->ioprio))
-		return -EINVAL;
-	if (unlikely(req->flags & REQ_F_FIXED_FILE))
-		return -EBADF;
-
-	ix->filename = NULL;
-	ix->ctx.kvalue = NULL;
-	name = u64_to_user_ptr(READ_ONCE(sqe->addr));
-	ix->ctx.cvalue = u64_to_user_ptr(READ_ONCE(sqe->addr2));
-	ix->ctx.size = READ_ONCE(sqe->len);
-	ix->ctx.flags = READ_ONCE(sqe->xattr_flags);
-
-	if (ix->ctx.flags)
-		return -EINVAL;
-
-	ix->ctx.kname = kmalloc(sizeof(*ix->ctx.kname), GFP_KERNEL);
-	if (!ix->ctx.kname)
-		return -ENOMEM;
-
-	ret = strncpy_from_user(ix->ctx.kname->name, name,
-				sizeof(ix->ctx.kname->name));
-	if (!ret || ret == sizeof(ix->ctx.kname->name))
-		ret = -ERANGE;
-	if (ret < 0) {
-		kfree(ix->ctx.kname);
-		return ret;
-	}
-
-	req->flags |= REQ_F_NEED_CLEANUP;
-	return 0;
-}
-
-static int io_fgetxattr_prep(struct io_kiocb *req,
-			     const struct io_uring_sqe *sqe)
-{
-	return __io_getxattr_prep(req, sqe);
-}
-
-static int io_getxattr_prep(struct io_kiocb *req,
-			    const struct io_uring_sqe *sqe)
-{
-	struct io_xattr *ix = &req->xattr;
-	const char __user *path;
-	int ret;
-
-	ret = __io_getxattr_prep(req, sqe);
-	if (ret)
-		return ret;
-
-	path = u64_to_user_ptr(READ_ONCE(sqe->addr3));
-
-	ix->filename = getname_flags(path, LOOKUP_FOLLOW, NULL);
-	if (IS_ERR(ix->filename)) {
-		ret = PTR_ERR(ix->filename);
-		ix->filename = NULL;
-	}
-
-	return ret;
-}
-
-static int io_fgetxattr(struct io_kiocb *req, unsigned int issue_flags)
-{
-	struct io_xattr *ix = &req->xattr;
-	int ret;
-
-	if (issue_flags & IO_URING_F_NONBLOCK)
-		return -EAGAIN;
-
-	ret = do_getxattr(mnt_user_ns(req->file->f_path.mnt),
-			req->file->f_path.dentry,
-			&ix->ctx);
-
-	io_xattr_finish(req, ret);
-	return 0;
-}
-
-static int io_getxattr(struct io_kiocb *req, unsigned int issue_flags)
-{
-	struct io_xattr *ix = &req->xattr;
-	unsigned int lookup_flags = LOOKUP_FOLLOW;
-	struct path path;
-	int ret;
-
-	if (issue_flags & IO_URING_F_NONBLOCK)
-		return -EAGAIN;
-
-retry:
-	ret = filename_lookup(AT_FDCWD, ix->filename, lookup_flags, &path, NULL);
-	if (!ret) {
-		ret = do_getxattr(mnt_user_ns(path.mnt),
-				path.dentry,
-				&ix->ctx);
-
-		path_put(&path);
-		if (retry_estale(ret, lookup_flags)) {
-			lookup_flags |= LOOKUP_REVAL;
-			goto retry;
-		}
-	}
-
-	io_xattr_finish(req, ret);
-	return 0;
-}
-
-static int __io_setxattr_prep(struct io_kiocb *req,
-			const struct io_uring_sqe *sqe)
-{
-	struct io_xattr *ix = &req->xattr;
-	const char __user *name;
-	int ret;
-
-	if (unlikely(req->ctx->flags & IORING_SETUP_IOPOLL))
-		return -EINVAL;
-	if (unlikely(sqe->ioprio))
-		return -EINVAL;
-	if (unlikely(req->flags & REQ_F_FIXED_FILE))
-		return -EBADF;
-
-	ix->filename = NULL;
-	name = u64_to_user_ptr(READ_ONCE(sqe->addr));
-	ix->ctx.cvalue = u64_to_user_ptr(READ_ONCE(sqe->addr2));
-	ix->ctx.kvalue = NULL;
-	ix->ctx.size = READ_ONCE(sqe->len);
-	ix->ctx.flags = READ_ONCE(sqe->xattr_flags);
-
-	ix->ctx.kname = kmalloc(sizeof(*ix->ctx.kname), GFP_KERNEL);
-	if (!ix->ctx.kname)
-		return -ENOMEM;
-
-	ret = setxattr_copy(name, &ix->ctx);
-	if (ret) {
-		kfree(ix->ctx.kname);
-		return ret;
-	}
-
-	req->flags |= REQ_F_NEED_CLEANUP;
-	return 0;
-}
-
-static int io_setxattr_prep(struct io_kiocb *req,
-			const struct io_uring_sqe *sqe)
-{
-	struct io_xattr *ix = &req->xattr;
-	const char __user *path;
-	int ret;
-
-	ret = __io_setxattr_prep(req, sqe);
-	if (ret)
-		return ret;
-
-	path = u64_to_user_ptr(READ_ONCE(sqe->addr3));
-
-	ix->filename = getname_flags(path, LOOKUP_FOLLOW, NULL);
-	if (IS_ERR(ix->filename)) {
-		ret = PTR_ERR(ix->filename);
-		ix->filename = NULL;
-	}
-
-	return ret;
-}
-
-static int io_fsetxattr_prep(struct io_kiocb *req,
-			const struct io_uring_sqe *sqe)
-{
-	return __io_setxattr_prep(req, sqe);
-}
-
-<<<<<<< HEAD
-	if (sqe->buf_index || sqe->splice_fd_in)
-		return -EINVAL;
-	if (unlikely(req->flags & REQ_F_FIXED_FILE))
-		return -EBADF;
-=======
-static int __io_setxattr(struct io_kiocb *req, unsigned int issue_flags,
-			struct path *path)
-{
-	struct io_xattr *ix = &req->xattr;
-	int ret;
->>>>>>> f548a12e
-
-	ret = mnt_want_write(path->mnt);
-	if (!ret) {
-		ret = do_setxattr(mnt_user_ns(path->mnt), path->dentry, &ix->ctx);
-		mnt_drop_write(path->mnt);
-	}
-
-	return ret;
-}
-
-static int io_fsetxattr(struct io_kiocb *req, unsigned int issue_flags)
-{
-	int ret;
-
-	if (issue_flags & IO_URING_F_NONBLOCK)
-		return -EAGAIN;
-
-	ret = __io_setxattr(req, issue_flags, &req->file->f_path);
-	io_xattr_finish(req, ret);
-
-	return 0;
-}
-
-static int io_setxattr(struct io_kiocb *req, unsigned int issue_flags)
-{
-	struct io_xattr *ix = &req->xattr;
-	unsigned int lookup_flags = LOOKUP_FOLLOW;
-	struct path path;
-	int ret;
-
-	if (issue_flags & IO_URING_F_NONBLOCK)
-		return -EAGAIN;
-
-retry:
-	ret = filename_lookup(AT_FDCWD, ix->filename, lookup_flags, &path, NULL);
-	if (!ret) {
-		ret = __io_setxattr(req, issue_flags, &path);
-		path_put(&path);
-		if (retry_estale(ret, lookup_flags)) {
-			lookup_flags |= LOOKUP_REVAL;
-			goto retry;
-		}
-	}
-
-<<<<<<< HEAD
-	req->flags &= ~REQ_F_NEED_CLEANUP;
-	io_req_complete(req, ret);
-=======
-	io_xattr_finish(req, ret);
->>>>>>> f548a12e
 	return 0;
 }
 
@@ -5836,7 +5511,6 @@
 	struct io_ring_ctx *ctx = req->ctx;
 	struct io_buffer_list *bl;
 	int ret = 0;
-<<<<<<< HEAD
 
 	io_ring_submit_lock(ctx, issue_flags);
 
@@ -5845,10 +5519,6 @@
 		if (ret)
 			goto err;
 	}
-=======
-
-	io_ring_submit_lock(ctx, issue_flags);
->>>>>>> f548a12e
 
 	bl = io_buffer_get_list(ctx, p->bgid);
 	if (unlikely(!bl)) {
@@ -6445,11 +6115,7 @@
 	struct io_async_msghdr iomsg, *kmsg;
 	struct io_sr_msg *sr = &req->sr_msg;
 	struct socket *sock;
-<<<<<<< HEAD
-=======
-	struct io_buffer *kbuf;
 	unsigned int cflags;
->>>>>>> f548a12e
 	unsigned flags;
 	int ret, min_ret = 0;
 	bool force_nonblock = issue_flags & IO_URING_F_NONBLOCK;
@@ -6489,14 +6155,8 @@
 	if (flags & MSG_WAITALL)
 		min_ret = iov_iter_count(&kmsg->msg.msg_iter);
 
-<<<<<<< HEAD
+	kmsg->msg.msg_get_inq = 1;
 	ret = __sys_recvmsg_sock(sock, &kmsg->msg, sr->umsg, kmsg->uaddr, flags);
-=======
-	kmsg->msg.msg_get_inq = 1;
-
-	ret = __sys_recvmsg_sock(sock, &kmsg->msg, req->sr_msg.umsg,
-					kmsg->uaddr, flags);
->>>>>>> f548a12e
 	if (ret < min_ret) {
 		if (ret == -EAGAIN && force_nonblock)
 			return io_setup_async_msg(req, kmsg);
@@ -6758,62 +6418,6 @@
 	return 0;
 }
 
-static int io_socket_prep(struct io_kiocb *req, const struct io_uring_sqe *sqe)
-{
-	struct io_socket *sock = &req->sock;
-
-	if (unlikely(req->ctx->flags & IORING_SETUP_IOPOLL))
-		return -EINVAL;
-	if (sqe->ioprio || sqe->addr || sqe->rw_flags || sqe->buf_index)
-		return -EINVAL;
-
-	sock->domain = READ_ONCE(sqe->fd);
-	sock->type = READ_ONCE(sqe->off);
-	sock->protocol = READ_ONCE(sqe->len);
-	sock->file_slot = READ_ONCE(sqe->file_index);
-	sock->nofile = rlimit(RLIMIT_NOFILE);
-
-	sock->flags = sock->type & ~SOCK_TYPE_MASK;
-	if (sock->file_slot && (sock->flags & SOCK_CLOEXEC))
-		return -EINVAL;
-	if (sock->flags & ~(SOCK_CLOEXEC | SOCK_NONBLOCK))
-		return -EINVAL;
-	return 0;
-}
-
-static int io_socket(struct io_kiocb *req, unsigned int issue_flags)
-{
-	struct io_socket *sock = &req->sock;
-	bool fixed = !!sock->file_slot;
-	struct file *file;
-	int ret, fd;
-
-	if (!fixed) {
-		fd = __get_unused_fd_flags(sock->flags, sock->nofile);
-		if (unlikely(fd < 0))
-			return fd;
-	}
-	file = __sys_socket_file(sock->domain, sock->type, sock->protocol);
-	if (IS_ERR(file)) {
-		if (!fixed)
-			put_unused_fd(fd);
-		ret = PTR_ERR(file);
-		if (ret == -EAGAIN && (issue_flags & IO_URING_F_NONBLOCK))
-			return -EAGAIN;
-		if (ret == -ERESTARTSYS)
-			ret = -EINTR;
-		req_set_fail(req);
-	} else if (!fixed) {
-		fd_install(fd, file);
-		ret = fd;
-	} else {
-		ret = io_install_fixed_file(req, file, issue_flags,
-					    sock->file_slot - 1);
-	}
-	__io_req_complete(req, issue_flags, ret, 0);
-	return 0;
-}
-
 static int io_connect_prep_async(struct io_kiocb *req)
 {
 	struct io_async_connect *io = req->async_data;
@@ -7045,7 +6649,6 @@
 			req->cqe.res = vfs_poll(req->file, &pt) & req->apoll_events;
 		}
 
-<<<<<<< HEAD
 		if ((unlikely(!req->cqe.res)))
 			continue;
 		if (req->apoll_events & EPOLLONESHOT)
@@ -7067,23 +6670,6 @@
 				continue;
 			}
 			return -ECANCELED;
-=======
-		/* multishot, just fill an CQE and proceed */
-		if (req->cqe.res && !(req->apoll_events & EPOLLONESHOT)) {
-			__poll_t mask = mangle_poll(req->cqe.res & req->apoll_events);
-			bool filled;
-
-			spin_lock(&ctx->completion_lock);
-			filled = io_fill_cqe_aux(ctx, req->cqe.user_data, mask,
-						 IORING_CQE_F_MORE);
-			io_commit_cqring(ctx);
-			spin_unlock(&ctx->completion_lock);
-			if (unlikely(!filled))
-				return -ECANCELED;
-			io_cqring_ev_posted(ctx);
-		} else if (req->cqe.res) {
-			return 0;
->>>>>>> f548a12e
 		}
 
 		io_tw_lock(req->ctx, locked);
@@ -8040,13 +7626,7 @@
 {
 	if (unlikely(req->flags & REQ_F_BUFFER_SELECT))
 		return -EINVAL;
-<<<<<<< HEAD
 	if (sqe->off || sqe->len || sqe->splice_fd_in)
-=======
-	if (unlikely(req->flags & REQ_F_BUFFER_SELECT))
-		return -EINVAL;
-	if (sqe->ioprio || sqe->off || sqe->len || sqe->splice_fd_in)
->>>>>>> f548a12e
 		return -EINVAL;
 
 	req->cancel.addr = READ_ONCE(sqe->addr);
@@ -9816,15 +9396,9 @@
 
 static void __io_sqe_files_unregister(struct io_ring_ctx *ctx)
 {
-<<<<<<< HEAD
 #if !defined(IO_URING_SCM_ALL)
 	int i;
 
-=======
-	int i;
-
-#if !defined(IO_URING_SCM_ALL)
->>>>>>> f548a12e
 	for (i = 0; i < ctx->nr_user_files; i++) {
 		struct file *file = io_file_from_index(ctx, i);
 
@@ -9832,10 +9406,7 @@
 			continue;
 		if (io_fixed_file_slot(&ctx->file_table, i)->file_ptr & FFS_SCM)
 			continue;
-<<<<<<< HEAD
 		io_file_bitmap_clear(&ctx->file_table, i);
-=======
->>>>>>> f548a12e
 		fput(file);
 	}
 #endif
@@ -10006,7 +9577,6 @@
 	struct sk_buff_head *head = &sk->sk_receive_queue;
 	struct scm_fp_list *fpl;
 	struct sk_buff *skb;
-<<<<<<< HEAD
 
 	if (likely(!io_file_need_scm(file)))
 		return 0;
@@ -10029,30 +9599,6 @@
 		if (!fpl)
 			return -ENOMEM;
 
-=======
-
-	if (likely(!io_file_need_scm(file)))
-		return 0;
-
-	/*
-	 * See if we can merge this file into an existing skb SCM_RIGHTS
-	 * file set. If there's no room, fall back to allocating a new skb
-	 * and filling it in.
-	 */
-	spin_lock_irq(&head->lock);
-	skb = skb_peek(head);
-	if (skb && UNIXCB(skb).fp->count < SCM_MAX_FD)
-		__skb_unlink(skb, head);
-	else
-		skb = NULL;
-	spin_unlock_irq(&head->lock);
-
-	if (!skb) {
-		fpl = kzalloc(sizeof(*fpl), GFP_KERNEL);
-		if (!fpl)
-			return -ENOMEM;
-
->>>>>>> f548a12e
 		skb = alloc_skb(0, GFP_KERNEL);
 		if (!skb) {
 			kfree(fpl);
@@ -10229,11 +9775,7 @@
 	for (i = 0; i < nr_args; i++, ctx->nr_user_files++) {
 		struct io_fixed_file *file_slot;
 
-<<<<<<< HEAD
 		if (fds && copy_from_user(&fd, &fds[i], sizeof(fd))) {
-=======
-		if (copy_from_user(&fd, &fds[i], sizeof(fd))) {
->>>>>>> f548a12e
 			ret = -EFAULT;
 			goto fail;
 		}
@@ -10268,10 +9810,7 @@
 		}
 		file_slot = io_fixed_file_slot(&ctx->file_table, i);
 		io_fixed_file_set(file_slot, file);
-<<<<<<< HEAD
 		io_file_bitmap_set(&ctx->file_table, i);
-=======
->>>>>>> f548a12e
 	}
 
 	io_rsrc_node_switch(ctx, NULL);
@@ -10340,10 +9879,7 @@
 	if (!ret) {
 		*io_get_tag_slot(ctx->file_data, slot_index) = 0;
 		io_fixed_file_set(file_slot, file);
-<<<<<<< HEAD
 		io_file_bitmap_set(&ctx->file_table, slot_index);
-=======
->>>>>>> f548a12e
 	}
 err:
 	if (needs_switch)
@@ -10464,10 +10000,7 @@
 			}
 			*io_get_tag_slot(data, i) = tag;
 			io_fixed_file_set(file_slot, file);
-<<<<<<< HEAD
 			io_file_bitmap_set(&ctx->file_table, i);
-=======
->>>>>>> f548a12e
 		}
 	}
 
