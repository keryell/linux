--- conflicted
+++ resolved
@@ -35,12 +35,9 @@
   bring the GPU out of secure mode.
 - firmware-name: optional property of the 'zap-shader' node, listing the
   relative path of the device specific zap firmware.
-<<<<<<< HEAD
-=======
 - sram: phandle to the On Chip Memory (OCMEM) that's present on some a3xx and
         a4xx Snapdragon SoCs. See
         Documentation/devicetree/bindings/sram/qcom,ocmem.yaml.
->>>>>>> 04d5ce62
 
 Example 3xx/4xx:
 
