--- conflicted
+++ resolved
@@ -59,10 +59,7 @@
 struct sunxi_wdt_dev {
 	struct watchdog_device wdt_dev;
 	void __iomem *wdt_base;
-<<<<<<< HEAD
-=======
 	const struct sunxi_wdt_reg *wdt_regs;
->>>>>>> d1d0b6b6
 	struct notifier_block restart_handler;
 };
 
@@ -96,11 +93,6 @@
 						       struct sunxi_wdt_dev,
 						       restart_handler);
 	void __iomem *wdt_base = sunxi_wdt->wdt_base;
-<<<<<<< HEAD
-
-	/* Enable timer and set reset bit in the watchdog */
-	writel(WDT_MODE_EN | WDT_MODE_RST_EN, wdt_base + WDT_MODE);
-=======
 	const struct sunxi_wdt_reg *regs = sunxi_wdt->wdt_regs;
 	u32 val;
 
@@ -115,19 +107,11 @@
 	val &= ~(WDT_TIMEOUT_MASK << regs->wdt_timeout_shift);
 	val |= WDT_MODE_EN;
 	writel(val, wdt_base + regs->wdt_mode);
->>>>>>> d1d0b6b6
 
 	/*
 	 * Restart the watchdog. The default (and lowest) interval
 	 * value for the watchdog is 0.5s.
 	 */
-<<<<<<< HEAD
-	writel(WDT_CTRL_RELOAD, wdt_base + WDT_CTRL);
-
-	while (1) {
-		mdelay(5);
-		writel(WDT_MODE_EN | WDT_MODE_RST_EN, wdt_base + WDT_MODE);
-=======
 	writel(WDT_CTRL_RELOAD, wdt_base + regs->wdt_ctrl);
 
 	while (1) {
@@ -135,7 +119,6 @@
 		val = readl(wdt_base + regs->wdt_mode);
 		val |= WDT_MODE_EN;
 		writel(val, wdt_base + regs->wdt_mode);
->>>>>>> d1d0b6b6
 	}
 	return NOTIFY_DONE;
 }
