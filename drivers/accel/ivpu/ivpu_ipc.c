// SPDX-License-Identifier: GPL-2.0-only
/*
 * Copyright (C) 2020-2023 Intel Corporation
 */

#include <linux/genalloc.h>
#include <linux/highmem.h>
#include <linux/kthread.h>
#include <linux/pm_runtime.h>
#include <linux/wait.h>

#include "ivpu_drv.h"
#include "ivpu_gem.h"
#include "ivpu_hw.h"
#include "ivpu_hw_reg_io.h"
#include "ivpu_ipc.h"
#include "ivpu_jsm_msg.h"
#include "ivpu_pm.h"

#define IPC_MAX_RX_MSG	128
#define IS_KTHREAD()	(get_current()->flags & PF_KTHREAD)

struct ivpu_ipc_tx_buf {
	struct ivpu_ipc_hdr ipc;
	struct vpu_jsm_msg jsm;
};

struct ivpu_ipc_rx_msg {
	struct list_head link;
	struct ivpu_ipc_hdr *ipc_hdr;
	struct vpu_jsm_msg *jsm_msg;
};

static void ivpu_ipc_msg_dump(struct ivpu_device *vdev, char *c,
			      struct ivpu_ipc_hdr *ipc_hdr, u32 vpu_addr)
{
	ivpu_dbg(vdev, IPC,
		 "%s: vpu:0x%x (data_addr:0x%08x, data_size:0x%x, channel:0x%x, src_node:0x%x, dst_node:0x%x, status:0x%x)",
		 c, vpu_addr, ipc_hdr->data_addr, ipc_hdr->data_size, ipc_hdr->channel,
		 ipc_hdr->src_node, ipc_hdr->dst_node, ipc_hdr->status);
}

static void ivpu_jsm_msg_dump(struct ivpu_device *vdev, char *c,
			      struct vpu_jsm_msg *jsm_msg, u32 vpu_addr)
{
	u32 *payload = (u32 *)&jsm_msg->payload;

	ivpu_dbg(vdev, JSM,
		 "%s: vpu:0x%08x (type:%s, status:0x%x, id: 0x%x, result: 0x%x, payload:0x%x 0x%x 0x%x 0x%x 0x%x)\n",
		 c, vpu_addr, ivpu_jsm_msg_type_to_str(jsm_msg->type),
		 jsm_msg->status, jsm_msg->request_id, jsm_msg->result,
		 payload[0], payload[1], payload[2], payload[3], payload[4]);
}

static void
ivpu_ipc_rx_mark_free(struct ivpu_device *vdev, struct ivpu_ipc_hdr *ipc_hdr,
		      struct vpu_jsm_msg *jsm_msg)
{
	ipc_hdr->status = IVPU_IPC_HDR_FREE;
	if (jsm_msg)
		jsm_msg->status = VPU_JSM_MSG_FREE;
	wmb(); /* Flush WC buffers for message statuses */
}

static void ivpu_ipc_mem_fini(struct ivpu_device *vdev)
{
	struct ivpu_ipc_info *ipc = vdev->ipc;

	ivpu_bo_free_internal(ipc->mem_rx);
	ivpu_bo_free_internal(ipc->mem_tx);
}

static int
ivpu_ipc_tx_prepare(struct ivpu_device *vdev, struct ivpu_ipc_consumer *cons,
		    struct vpu_jsm_msg *req)
{
	struct ivpu_ipc_info *ipc = vdev->ipc;
	struct ivpu_ipc_tx_buf *tx_buf;
	u32 tx_buf_vpu_addr;
	u32 jsm_vpu_addr;

	tx_buf_vpu_addr = gen_pool_alloc(ipc->mm_tx, sizeof(*tx_buf));
	if (!tx_buf_vpu_addr) {
		ivpu_err_ratelimited(vdev, "Failed to reserve IPC buffer, size %ld\n",
				     sizeof(*tx_buf));
		return -ENOMEM;
	}

	tx_buf = ivpu_to_cpu_addr(ipc->mem_tx, tx_buf_vpu_addr);
	if (drm_WARN_ON(&vdev->drm, !tx_buf)) {
		gen_pool_free(ipc->mm_tx, tx_buf_vpu_addr, sizeof(*tx_buf));
		return -EIO;
	}

	jsm_vpu_addr = tx_buf_vpu_addr + offsetof(struct ivpu_ipc_tx_buf, jsm);

	if (tx_buf->ipc.status != IVPU_IPC_HDR_FREE)
		ivpu_warn_ratelimited(vdev, "IPC message vpu:0x%x not released by firmware\n",
				      tx_buf_vpu_addr);

	if (tx_buf->jsm.status != VPU_JSM_MSG_FREE)
		ivpu_warn_ratelimited(vdev, "JSM message vpu:0x%x not released by firmware\n",
				      jsm_vpu_addr);

	memset(tx_buf, 0, sizeof(*tx_buf));
	tx_buf->ipc.data_addr = jsm_vpu_addr;
	/* TODO: Set data_size to actual JSM message size, not union of all messages */
	tx_buf->ipc.data_size = sizeof(*req);
	tx_buf->ipc.channel = cons->channel;
	tx_buf->ipc.src_node = 0;
	tx_buf->ipc.dst_node = 1;
	tx_buf->ipc.status = IVPU_IPC_HDR_ALLOCATED;
	tx_buf->jsm.type = req->type;
	tx_buf->jsm.status = VPU_JSM_MSG_ALLOCATED;
	tx_buf->jsm.payload = req->payload;

	req->request_id = atomic_inc_return(&ipc->request_id);
	tx_buf->jsm.request_id = req->request_id;
	cons->request_id = req->request_id;
	wmb(); /* Flush WC buffers for IPC, JSM msgs */

	cons->tx_vpu_addr = tx_buf_vpu_addr;

	ivpu_jsm_msg_dump(vdev, "TX", &tx_buf->jsm, jsm_vpu_addr);
	ivpu_ipc_msg_dump(vdev, "TX", &tx_buf->ipc, tx_buf_vpu_addr);

	return 0;
}

static void ivpu_ipc_tx_release(struct ivpu_device *vdev, u32 vpu_addr)
{
	struct ivpu_ipc_info *ipc = vdev->ipc;

	if (vpu_addr)
		gen_pool_free(ipc->mm_tx, vpu_addr, sizeof(struct ivpu_ipc_tx_buf));
}

static void ivpu_ipc_tx(struct ivpu_device *vdev, u32 vpu_addr)
{
	ivpu_hw_reg_ipc_tx_set(vdev, vpu_addr);
}

void
ivpu_ipc_consumer_add(struct ivpu_device *vdev, struct ivpu_ipc_consumer *cons, u32 channel)
{
	struct ivpu_ipc_info *ipc = vdev->ipc;

	INIT_LIST_HEAD(&cons->link);
	cons->channel = channel;
	cons->tx_vpu_addr = 0;
	cons->request_id = 0;
	cons->aborted = false;
	spin_lock_init(&cons->rx_msg_lock);
	INIT_LIST_HEAD(&cons->rx_msg_list);
	init_waitqueue_head(&cons->rx_msg_wq);

	spin_lock_irq(&ipc->cons_list_lock);
	list_add_tail(&cons->link, &ipc->cons_list);
	spin_unlock_irq(&ipc->cons_list_lock);
}

void ivpu_ipc_consumer_del(struct ivpu_device *vdev, struct ivpu_ipc_consumer *cons)
{
	struct ivpu_ipc_info *ipc = vdev->ipc;
	struct ivpu_ipc_rx_msg *rx_msg, *r;

	spin_lock_irq(&ipc->cons_list_lock);
	list_del(&cons->link);
	spin_unlock_irq(&ipc->cons_list_lock);

	spin_lock_irq(&cons->rx_msg_lock);
	list_for_each_entry_safe(rx_msg, r, &cons->rx_msg_list, link) {
		list_del(&rx_msg->link);
		if (!cons->aborted)
			ivpu_ipc_rx_mark_free(vdev, rx_msg->ipc_hdr, rx_msg->jsm_msg);
		atomic_dec(&ipc->rx_msg_count);
		kfree(rx_msg);
	}
	spin_unlock_irq(&cons->rx_msg_lock);

	ivpu_ipc_tx_release(vdev, cons->tx_vpu_addr);
}

static int
ivpu_ipc_send(struct ivpu_device *vdev, struct ivpu_ipc_consumer *cons, struct vpu_jsm_msg *req)
{
	struct ivpu_ipc_info *ipc = vdev->ipc;
	int ret;

	mutex_lock(&ipc->lock);

	if (!ipc->on) {
		ret = -EAGAIN;
		goto unlock;
	}

	ret = ivpu_ipc_tx_prepare(vdev, cons, req);
	if (ret)
		goto unlock;

	ivpu_ipc_tx(vdev, cons->tx_vpu_addr);

unlock:
	mutex_unlock(&ipc->lock);
	return ret;
}

static int ivpu_ipc_rx_need_wakeup(struct ivpu_ipc_consumer *cons)
{
	int ret = 0;

	if (IS_KTHREAD())
		ret |= (kthread_should_stop() || kthread_should_park());

	spin_lock_irq(&cons->rx_msg_lock);
	ret |= !list_empty(&cons->rx_msg_list) || cons->aborted;
	spin_unlock_irq(&cons->rx_msg_lock);

	return ret;
}

int ivpu_ipc_receive(struct ivpu_device *vdev, struct ivpu_ipc_consumer *cons,
		     struct ivpu_ipc_hdr *ipc_buf,
		     struct vpu_jsm_msg *ipc_payload, unsigned long timeout_ms)
{
	struct ivpu_ipc_info *ipc = vdev->ipc;
	struct ivpu_ipc_rx_msg *rx_msg;
	int wait_ret, ret = 0;

<<<<<<< HEAD
	wait_ret = wait_event_interruptible_timeout(cons->rx_msg_wq,
						    ivpu_ipc_rx_need_wakeup(cons),
						    msecs_to_jiffies(timeout_ms));
=======
	wait_ret = wait_event_timeout(cons->rx_msg_wq,
				      (IS_KTHREAD() && kthread_should_stop()) ||
				      !list_empty(&cons->rx_msg_list),
				      msecs_to_jiffies(timeout_ms));
>>>>>>> b85ea95d

	if (IS_KTHREAD() && kthread_should_stop())
		return -EINTR;

	if (wait_ret == 0)
		return -ETIMEDOUT;

	spin_lock_irq(&cons->rx_msg_lock);
	rx_msg = list_first_entry_or_null(&cons->rx_msg_list, struct ivpu_ipc_rx_msg, link);
	if (!rx_msg) {
		spin_unlock_irq(&cons->rx_msg_lock);
		return -EAGAIN;
	}
	list_del(&rx_msg->link);
	if (cons->aborted) {
		spin_unlock_irq(&cons->rx_msg_lock);
		ret = -ECANCELED;
		goto out;
	}

	spin_unlock_irq(&cons->rx_msg_lock);

	if (ipc_buf)
		memcpy(ipc_buf, rx_msg->ipc_hdr, sizeof(*ipc_buf));
	if (rx_msg->jsm_msg) {
		u32 size = min_t(int, rx_msg->ipc_hdr->data_size, sizeof(*ipc_payload));

		if (rx_msg->jsm_msg->result != VPU_JSM_STATUS_SUCCESS) {
			ivpu_dbg(vdev, IPC, "IPC resp result error: %d\n", rx_msg->jsm_msg->result);
			ret = -EBADMSG;
		}

		if (ipc_payload)
			memcpy(ipc_payload, rx_msg->jsm_msg, size);
	}

	ivpu_ipc_rx_mark_free(vdev, rx_msg->ipc_hdr, rx_msg->jsm_msg);
out:
	atomic_dec(&ipc->rx_msg_count);
	kfree(rx_msg);

	return ret;
}

static int
ivpu_ipc_send_receive_internal(struct ivpu_device *vdev, struct vpu_jsm_msg *req,
			       enum vpu_ipc_msg_type expected_resp_type,
			       struct vpu_jsm_msg *resp, u32 channel,
			       unsigned long timeout_ms)
{
	struct ivpu_ipc_consumer cons;
	int ret;

	ivpu_ipc_consumer_add(vdev, &cons, channel);

	ret = ivpu_ipc_send(vdev, &cons, req);
	if (ret) {
		ivpu_warn_ratelimited(vdev, "IPC send failed: %d\n", ret);
		goto consumer_del;
	}

	ret = ivpu_ipc_receive(vdev, &cons, NULL, resp, timeout_ms);
	if (ret) {
		ivpu_warn_ratelimited(vdev, "IPC receive failed: type %s, ret %d\n",
				      ivpu_jsm_msg_type_to_str(req->type), ret);
		goto consumer_del;
	}

	if (resp->type != expected_resp_type) {
		ivpu_warn_ratelimited(vdev, "Invalid JSM response type: 0x%x\n", resp->type);
		ret = -EBADE;
	}

consumer_del:
	ivpu_ipc_consumer_del(vdev, &cons);
	return ret;
}

int ivpu_ipc_send_receive_active(struct ivpu_device *vdev, struct vpu_jsm_msg *req,
				 enum vpu_ipc_msg_type expected_resp, struct vpu_jsm_msg *resp,
				 u32 channel, unsigned long timeout_ms)
{
	struct vpu_jsm_msg hb_req = { .type = VPU_JSM_MSG_QUERY_ENGINE_HB };
	struct vpu_jsm_msg hb_resp;
	int ret, hb_ret;

	drm_WARN_ON(&vdev->drm, pm_runtime_status_suspended(vdev->drm.dev));

	ret = ivpu_ipc_send_receive_internal(vdev, req, expected_resp, resp, channel, timeout_ms);
	if (ret != -ETIMEDOUT)
		return ret;

	hb_ret = ivpu_ipc_send_receive_internal(vdev, &hb_req, VPU_JSM_MSG_QUERY_ENGINE_HB_DONE,
						&hb_resp, VPU_IPC_CHAN_ASYNC_CMD,
						vdev->timeout.jsm);
	if (hb_ret == -ETIMEDOUT) {
		ivpu_hw_diagnose_failure(vdev);
		ivpu_pm_schedule_recovery(vdev);
	}

	return ret;
}

int ivpu_ipc_send_receive(struct ivpu_device *vdev, struct vpu_jsm_msg *req,
			  enum vpu_ipc_msg_type expected_resp, struct vpu_jsm_msg *resp,
			  u32 channel, unsigned long timeout_ms)
{
	int ret;

	ret = ivpu_rpm_get(vdev);
	if (ret < 0)
		return ret;

	ret = ivpu_ipc_send_receive_active(vdev, req, expected_resp, resp, channel, timeout_ms);

	ivpu_rpm_put(vdev);
	return ret;
}

static bool
ivpu_ipc_match_consumer(struct ivpu_device *vdev, struct ivpu_ipc_consumer *cons,
			struct ivpu_ipc_hdr *ipc_hdr, struct vpu_jsm_msg *jsm_msg)
{
	if (cons->channel != ipc_hdr->channel)
		return false;

	if (!jsm_msg || jsm_msg->request_id == cons->request_id)
		return true;

	return false;
}

static void
ivpu_ipc_dispatch(struct ivpu_device *vdev, struct ivpu_ipc_consumer *cons,
		  struct ivpu_ipc_hdr *ipc_hdr, struct vpu_jsm_msg *jsm_msg)
{
	struct ivpu_ipc_info *ipc = vdev->ipc;
	struct ivpu_ipc_rx_msg *rx_msg;
	unsigned long flags;

	lockdep_assert_held(&ipc->cons_list_lock);

	rx_msg = kzalloc(sizeof(*rx_msg), GFP_ATOMIC);
	if (!rx_msg) {
		ivpu_ipc_rx_mark_free(vdev, ipc_hdr, jsm_msg);
		return;
	}

	atomic_inc(&ipc->rx_msg_count);

	rx_msg->ipc_hdr = ipc_hdr;
	rx_msg->jsm_msg = jsm_msg;

	spin_lock_irqsave(&cons->rx_msg_lock, flags);
	list_add_tail(&rx_msg->link, &cons->rx_msg_list);
	spin_unlock_irqrestore(&cons->rx_msg_lock, flags);

	wake_up(&cons->rx_msg_wq);
}

int ivpu_ipc_irq_handler(struct ivpu_device *vdev)
{
	struct ivpu_ipc_info *ipc = vdev->ipc;
	struct ivpu_ipc_consumer *cons;
	struct ivpu_ipc_hdr *ipc_hdr;
	struct vpu_jsm_msg *jsm_msg;
	unsigned long flags;
	bool dispatched;
	u32 vpu_addr;

	/*
	 * Driver needs to purge all messages from IPC FIFO to clear IPC interrupt.
	 * Without purge IPC FIFO to 0 next IPC interrupts won't be generated.
	 */
	while (ivpu_hw_reg_ipc_rx_count_get(vdev)) {
		vpu_addr = ivpu_hw_reg_ipc_rx_addr_get(vdev);
		if (vpu_addr == REG_IO_ERROR) {
			ivpu_err_ratelimited(vdev, "Failed to read IPC rx addr register\n");
			return -EIO;
		}

		ipc_hdr = ivpu_to_cpu_addr(ipc->mem_rx, vpu_addr);
		if (!ipc_hdr) {
			ivpu_warn_ratelimited(vdev, "IPC msg 0x%x out of range\n", vpu_addr);
			continue;
		}
		ivpu_ipc_msg_dump(vdev, "RX", ipc_hdr, vpu_addr);

		jsm_msg = NULL;
		if (ipc_hdr->channel != IVPU_IPC_CHAN_BOOT_MSG) {
			jsm_msg = ivpu_to_cpu_addr(ipc->mem_rx, ipc_hdr->data_addr);
			if (!jsm_msg) {
				ivpu_warn_ratelimited(vdev, "JSM msg 0x%x out of range\n",
						      ipc_hdr->data_addr);
				ivpu_ipc_rx_mark_free(vdev, ipc_hdr, NULL);
				continue;
			}
			ivpu_jsm_msg_dump(vdev, "RX", jsm_msg, ipc_hdr->data_addr);
		}

		if (atomic_read(&ipc->rx_msg_count) > IPC_MAX_RX_MSG) {
			ivpu_warn_ratelimited(vdev, "IPC RX msg dropped, msg count %d\n",
					      IPC_MAX_RX_MSG);
			ivpu_ipc_rx_mark_free(vdev, ipc_hdr, jsm_msg);
			continue;
		}

		dispatched = false;
		spin_lock_irqsave(&ipc->cons_list_lock, flags);
		list_for_each_entry(cons, &ipc->cons_list, link) {
			if (ivpu_ipc_match_consumer(vdev, cons, ipc_hdr, jsm_msg)) {
				ivpu_ipc_dispatch(vdev, cons, ipc_hdr, jsm_msg);
				dispatched = true;
				break;
			}
		}
		spin_unlock_irqrestore(&ipc->cons_list_lock, flags);

		if (!dispatched) {
			ivpu_dbg(vdev, IPC, "IPC RX msg 0x%x dropped (no consumer)\n", vpu_addr);
			ivpu_ipc_rx_mark_free(vdev, ipc_hdr, jsm_msg);
		}
	}

	return 0;
}

int ivpu_ipc_init(struct ivpu_device *vdev)
{
	struct ivpu_ipc_info *ipc = vdev->ipc;
	int ret;

	ipc->mem_tx = ivpu_bo_alloc_internal(vdev, 0, SZ_16K, DRM_IVPU_BO_WC);
	if (!ipc->mem_tx) {
		ivpu_err(vdev, "Failed to allocate mem_tx\n");
		return -ENOMEM;
	}

	ipc->mem_rx = ivpu_bo_alloc_internal(vdev, 0, SZ_16K, DRM_IVPU_BO_WC);
	if (!ipc->mem_rx) {
		ivpu_err(vdev, "Failed to allocate mem_rx\n");
		ret = -ENOMEM;
		goto err_free_tx;
	}

	ipc->mm_tx = devm_gen_pool_create(vdev->drm.dev, __ffs(IVPU_IPC_ALIGNMENT),
					  -1, "TX_IPC_JSM");
	if (IS_ERR(ipc->mm_tx)) {
		ret = PTR_ERR(ipc->mm_tx);
		ivpu_err(vdev, "Failed to create gen pool, %pe\n", ipc->mm_tx);
		goto err_free_rx;
	}

	ret = gen_pool_add(ipc->mm_tx, ipc->mem_tx->vpu_addr, ivpu_bo_size(ipc->mem_tx), -1);
	if (ret) {
		ivpu_err(vdev, "gen_pool_add failed, ret %d\n", ret);
		goto err_free_rx;
	}

	INIT_LIST_HEAD(&ipc->cons_list);
	spin_lock_init(&ipc->cons_list_lock);
	drmm_mutex_init(&vdev->drm, &ipc->lock);

	ivpu_ipc_reset(vdev);
	return 0;

err_free_rx:
	ivpu_bo_free_internal(ipc->mem_rx);
err_free_tx:
	ivpu_bo_free_internal(ipc->mem_tx);
	return ret;
}

void ivpu_ipc_fini(struct ivpu_device *vdev)
{
	ivpu_ipc_mem_fini(vdev);
}

void ivpu_ipc_enable(struct ivpu_device *vdev)
{
	struct ivpu_ipc_info *ipc = vdev->ipc;

	mutex_lock(&ipc->lock);
	ipc->on = true;
	mutex_unlock(&ipc->lock);
}

void ivpu_ipc_disable(struct ivpu_device *vdev)
{
	struct ivpu_ipc_info *ipc = vdev->ipc;
	struct ivpu_ipc_consumer *cons, *c;
	unsigned long flags;

	mutex_lock(&ipc->lock);
	ipc->on = false;
	mutex_unlock(&ipc->lock);

	spin_lock_irqsave(&ipc->cons_list_lock, flags);
	list_for_each_entry_safe(cons, c, &ipc->cons_list, link) {
		spin_lock(&cons->rx_msg_lock);
		cons->aborted = true;
		spin_unlock(&cons->rx_msg_lock);
		wake_up(&cons->rx_msg_wq);
	}
	spin_unlock_irqrestore(&ipc->cons_list_lock, flags);
}

void ivpu_ipc_reset(struct ivpu_device *vdev)
{
	struct ivpu_ipc_info *ipc = vdev->ipc;

	mutex_lock(&ipc->lock);
	drm_WARN_ON(&vdev->drm, ipc->on);

	memset(ivpu_bo_vaddr(ipc->mem_tx), 0, ivpu_bo_size(ipc->mem_tx));
	memset(ivpu_bo_vaddr(ipc->mem_rx), 0, ivpu_bo_size(ipc->mem_rx));
	wmb(); /* Flush WC buffers for TX and RX rings */

	mutex_unlock(&ipc->lock);
}<|MERGE_RESOLUTION|>--- conflicted
+++ resolved
@@ -227,16 +227,9 @@
 	struct ivpu_ipc_rx_msg *rx_msg;
 	int wait_ret, ret = 0;
 
-<<<<<<< HEAD
-	wait_ret = wait_event_interruptible_timeout(cons->rx_msg_wq,
-						    ivpu_ipc_rx_need_wakeup(cons),
-						    msecs_to_jiffies(timeout_ms));
-=======
 	wait_ret = wait_event_timeout(cons->rx_msg_wq,
-				      (IS_KTHREAD() && kthread_should_stop()) ||
-				      !list_empty(&cons->rx_msg_list),
+				      ivpu_ipc_rx_need_wakeup(cons),
 				      msecs_to_jiffies(timeout_ms));
->>>>>>> b85ea95d
 
 	if (IS_KTHREAD() && kthread_should_stop())
 		return -EINTR;
