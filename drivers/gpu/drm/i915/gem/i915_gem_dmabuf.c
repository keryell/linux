--- conflicted
+++ resolved
@@ -248,10 +248,6 @@
 	if (IS_ERR(pages))
 		return PTR_ERR(pages);
 
-<<<<<<< HEAD
-	/* XXX: consider doing a vmap flush or something */
-	if (!HAS_LLC(i915) || i915_gem_object_can_bypass_llc(obj))
-=======
 	/*
 	 * DG1 is special here since it still snoops transactions even with
 	 * CACHE_NONE. This is not the case with other HAS_SNOOP platforms. We
@@ -265,7 +261,6 @@
 	 */
 	if (i915_gem_object_can_bypass_llc(obj) ||
 	    (!HAS_LLC(i915) && !IS_DG1(i915)))
->>>>>>> 754e0b0e
 		wbinvd_on_all_cpus();
 
 	sg_page_sizes = i915_sg_dma_sizes(pages->sgl);
