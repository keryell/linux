--- conflicted
+++ resolved
@@ -244,15 +244,9 @@
 		tt_global_entry->orig_node->tt_poss_change = true;
 		/* The global entry has to be marked as ROAMING and has to be
 		 * kept for consistency purpose */
-<<<<<<< HEAD
 		tt_global_entry->common.flags |= TT_CLIENT_PENDING;
+		tt_global_entry->roam_at = jiffies;
 		send_roam_adv(bat_priv, tt_global_entry->common.addr,
-=======
-		tt_global_entry->flags |= TT_CLIENT_ROAM;
-		tt_global_entry->roam_at = jiffies;
-
-		send_roam_adv(bat_priv, tt_global_entry->addr,
->>>>>>> bb3c3686
 			      tt_global_entry->orig_node);
 	}
 out:
@@ -676,11 +670,6 @@
 
 	if (tt_global_entry->orig_node == orig_node) {
 		if (roaming) {
-<<<<<<< HEAD
-			tt_global_entry->common.flags |= TT_CLIENT_ROAM;
-			tt_global_entry->roam_at = jiffies;
-			goto out;
-=======
 			/* if we are deleting a global entry due to a roam
 			 * event, there are two possibilities:
 			 * 1) the client roamed from node A to node B => we mark
@@ -690,13 +679,12 @@
 			 * 2) the client roamed to us => we can directly delete
 			 *    the global entry, since it is useless now. */
 			tt_local_entry = tt_local_hash_find(bat_priv,
-							tt_global_entry->addr);
+							    tt_global_entry->common.addr);
 			if (!tt_local_entry) {
-				tt_global_entry->flags |= TT_CLIENT_ROAM;
+				tt_global_entry->common.flags |= TT_CLIENT_ROAM;
 				tt_global_entry->roam_at = jiffies;
 				goto out;
 			}
->>>>>>> bb3c3686
 		}
 		_tt_global_del(bat_priv, tt_global_entry, message);
 	}
