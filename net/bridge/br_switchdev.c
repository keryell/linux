--- conflicted
+++ resolved
@@ -72,12 +72,8 @@
 
 /* Flags that can be offloaded to hardware */
 #define BR_PORT_FLAGS_HW_OFFLOAD (BR_LEARNING | BR_FLOOD | \
-<<<<<<< HEAD
-				  BR_MCAST_FLOOD | BR_BCAST_FLOOD | BR_PORT_LOCKED)
-=======
 				  BR_MCAST_FLOOD | BR_BCAST_FLOOD | BR_PORT_LOCKED | \
 				  BR_HAIRPIN_MODE | BR_ISOLATED | BR_MULTICAST_TO_UNICAST)
->>>>>>> 88084a3d
 
 int br_switchdev_set_port_flag(struct net_bridge_port *p,
 			       unsigned long flags,
