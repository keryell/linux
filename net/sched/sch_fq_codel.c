/*
 * Fair Queue CoDel discipline
 *
 *	This program is free software; you can redistribute it and/or
 *	modify it under the terms of the GNU General Public License
 *	as published by the Free Software Foundation; either version
 *	2 of the License, or (at your option) any later version.
 *
 *  Copyright (C) 2012,2015 Eric Dumazet <edumazet@google.com>
 */

#include <linux/module.h>
#include <linux/types.h>
#include <linux/kernel.h>
#include <linux/jiffies.h>
#include <linux/string.h>
#include <linux/in.h>
#include <linux/errno.h>
#include <linux/init.h>
#include <linux/skbuff.h>
#include <linux/jhash.h>
#include <linux/slab.h>
#include <linux/vmalloc.h>
#include <net/netlink.h>
#include <net/pkt_sched.h>
#include <net/pkt_cls.h>
#include <net/codel.h>
#include <net/codel_impl.h>
#include <net/codel_qdisc.h>

/*	Fair Queue CoDel.
 *
 * Principles :
 * Packets are classified (internal classifier or external) on flows.
 * This is a Stochastic model (as we use a hash, several flows
 *			       might be hashed on same slot)
 * Each flow has a CoDel managed queue.
 * Flows are linked onto two (Round Robin) lists,
 * so that new flows have priority on old ones.
 *
 * For a given flow, packets are not reordered (CoDel uses a FIFO)
 * head drops only.
 * ECN capability is on by default.
 * Low memory footprint (64 bytes per flow)
 */

struct fq_codel_flow {
	struct sk_buff	  *head;
	struct sk_buff	  *tail;
	struct list_head  flowchain;
	int		  deficit;
	u32		  dropped; /* number of drops (or ECN marks) on this flow */
	struct codel_vars cvars;
}; /* please try to keep this structure <= 64 bytes */

struct fq_codel_sched_data {
	struct tcf_proto __rcu *filter_list; /* optional external classifier */
	struct tcf_block *block;
	struct fq_codel_flow *flows;	/* Flows table [flows_cnt] */
	u32		*backlogs;	/* backlog table [flows_cnt] */
	u32		flows_cnt;	/* number of flows */
	u32		quantum;	/* psched_mtu(qdisc_dev(sch)); */
	u32		drop_batch_size;
	u32		memory_limit;
	struct codel_params cparams;
	struct codel_stats cstats;
	u32		memory_usage;
	u32		drop_overmemory;
	u32		drop_overlimit;
	u32		new_flow_count;

	struct list_head new_flows;	/* list of new flows */
	struct list_head old_flows;	/* list of old flows */
};

static unsigned int fq_codel_hash(const struct fq_codel_sched_data *q,
				  struct sk_buff *skb)
{
	return reciprocal_scale(skb_get_hash(skb), q->flows_cnt);
}

static unsigned int fq_codel_classify(struct sk_buff *skb, struct Qdisc *sch,
				      int *qerr)
{
	struct fq_codel_sched_data *q = qdisc_priv(sch);
	struct tcf_proto *filter;
	struct tcf_result res;
	int result;

	if (TC_H_MAJ(skb->priority) == sch->handle &&
	    TC_H_MIN(skb->priority) > 0 &&
	    TC_H_MIN(skb->priority) <= q->flows_cnt)
		return TC_H_MIN(skb->priority);

	filter = rcu_dereference_bh(q->filter_list);
	if (!filter)
		return fq_codel_hash(q, skb) + 1;

	*qerr = NET_XMIT_SUCCESS | __NET_XMIT_BYPASS;
	result = tcf_classify(skb, filter, &res, false);
	if (result >= 0) {
#ifdef CONFIG_NET_CLS_ACT
		switch (result) {
		case TC_ACT_STOLEN:
		case TC_ACT_QUEUED:
		case TC_ACT_TRAP:
			*qerr = NET_XMIT_SUCCESS | __NET_XMIT_STOLEN;
		case TC_ACT_SHOT:
			return 0;
		}
#endif
		if (TC_H_MIN(res.classid) <= q->flows_cnt)
			return TC_H_MIN(res.classid);
	}
	return 0;
}

/* helper functions : might be changed when/if skb use a standard list_head */

/* remove one skb from head of slot queue */
static inline struct sk_buff *dequeue_head(struct fq_codel_flow *flow)
{
	struct sk_buff *skb = flow->head;

	flow->head = skb->next;
	skb->next = NULL;
	return skb;
}

/* add skb to flow queue (tail add) */
static inline void flow_queue_add(struct fq_codel_flow *flow,
				  struct sk_buff *skb)
{
	if (flow->head == NULL)
		flow->head = skb;
	else
		flow->tail->next = skb;
	flow->tail = skb;
	skb->next = NULL;
}

static unsigned int fq_codel_drop(struct Qdisc *sch, unsigned int max_packets,
				  struct sk_buff **to_free)
{
	struct fq_codel_sched_data *q = qdisc_priv(sch);
	struct sk_buff *skb;
	unsigned int maxbacklog = 0, idx = 0, i, len;
	struct fq_codel_flow *flow;
	unsigned int threshold;
	unsigned int mem = 0;

	/* Queue is full! Find the fat flow and drop packet(s) from it.
	 * This might sound expensive, but with 1024 flows, we scan
	 * 4KB of memory, and we dont need to handle a complex tree
	 * in fast path (packet queue/enqueue) with many cache misses.
	 * In stress mode, we'll try to drop 64 packets from the flow,
	 * amortizing this linear lookup to one cache line per drop.
	 */
	for (i = 0; i < q->flows_cnt; i++) {
		if (q->backlogs[i] > maxbacklog) {
			maxbacklog = q->backlogs[i];
			idx = i;
		}
	}

	/* Our goal is to drop half of this fat flow backlog */
	threshold = maxbacklog >> 1;

	flow = &q->flows[idx];
	len = 0;
	i = 0;
	do {
		skb = dequeue_head(flow);
		len += qdisc_pkt_len(skb);
		mem += get_codel_cb(skb)->mem_usage;
		__qdisc_drop(skb, to_free);
	} while (++i < max_packets && len < threshold);

	flow->dropped += i;
	q->backlogs[idx] -= len;
	q->memory_usage -= mem;
	sch->qstats.drops += i;
	sch->qstats.backlog -= len;
	sch->q.qlen -= i;
	return idx;
}

static int fq_codel_enqueue(struct sk_buff *skb, struct Qdisc *sch,
			    struct sk_buff **to_free)
{
	struct fq_codel_sched_data *q = qdisc_priv(sch);
	unsigned int idx, prev_backlog, prev_qlen;
	struct fq_codel_flow *flow;
	int uninitialized_var(ret);
	unsigned int pkt_len;
	bool memory_limited;

	idx = fq_codel_classify(skb, sch, &ret);
	if (idx == 0) {
		if (ret & __NET_XMIT_BYPASS)
			qdisc_qstats_drop(sch);
		__qdisc_drop(skb, to_free);
		return ret;
	}
	idx--;

	codel_set_enqueue_time(skb);
	flow = &q->flows[idx];
	flow_queue_add(flow, skb);
	q->backlogs[idx] += qdisc_pkt_len(skb);
	qdisc_qstats_backlog_inc(sch, skb);

	if (list_empty(&flow->flowchain)) {
		list_add_tail(&flow->flowchain, &q->new_flows);
		q->new_flow_count++;
		flow->deficit = q->quantum;
		flow->dropped = 0;
	}
	get_codel_cb(skb)->mem_usage = skb->truesize;
	q->memory_usage += get_codel_cb(skb)->mem_usage;
	memory_limited = q->memory_usage > q->memory_limit;
	if (++sch->q.qlen <= sch->limit && !memory_limited)
		return NET_XMIT_SUCCESS;

	prev_backlog = sch->qstats.backlog;
	prev_qlen = sch->q.qlen;

	/* save this packet length as it might be dropped by fq_codel_drop() */
	pkt_len = qdisc_pkt_len(skb);
	/* fq_codel_drop() is quite expensive, as it performs a linear search
	 * in q->backlogs[] to find a fat flow.
	 * So instead of dropping a single packet, drop half of its backlog
	 * with a 64 packets limit to not add a too big cpu spike here.
	 */
	ret = fq_codel_drop(sch, q->drop_batch_size, to_free);

	prev_qlen -= sch->q.qlen;
	prev_backlog -= sch->qstats.backlog;
	q->drop_overlimit += prev_qlen;
	if (memory_limited)
		q->drop_overmemory += prev_qlen;

	/* As we dropped packet(s), better let upper stack know this.
	 * If we dropped a packet for this flow, return NET_XMIT_CN,
	 * but in this case, our parents wont increase their backlogs.
	 */
	if (ret == idx) {
		qdisc_tree_reduce_backlog(sch, prev_qlen - 1,
					  prev_backlog - pkt_len);
		return NET_XMIT_CN;
	}
	qdisc_tree_reduce_backlog(sch, prev_qlen, prev_backlog);
	return NET_XMIT_SUCCESS;
}

/* This is the specific function called from codel_dequeue()
 * to dequeue a packet from queue. Note: backlog is handled in
 * codel, we dont need to reduce it here.
 */
static struct sk_buff *dequeue_func(struct codel_vars *vars, void *ctx)
{
	struct Qdisc *sch = ctx;
	struct fq_codel_sched_data *q = qdisc_priv(sch);
	struct fq_codel_flow *flow;
	struct sk_buff *skb = NULL;

	flow = container_of(vars, struct fq_codel_flow, cvars);
	if (flow->head) {
		skb = dequeue_head(flow);
		q->backlogs[flow - q->flows] -= qdisc_pkt_len(skb);
		q->memory_usage -= get_codel_cb(skb)->mem_usage;
		sch->q.qlen--;
		sch->qstats.backlog -= qdisc_pkt_len(skb);
	}
	return skb;
}

static void drop_func(struct sk_buff *skb, void *ctx)
{
	struct Qdisc *sch = ctx;

	kfree_skb(skb);
	qdisc_qstats_drop(sch);
}

static struct sk_buff *fq_codel_dequeue(struct Qdisc *sch)
{
	struct fq_codel_sched_data *q = qdisc_priv(sch);
	struct sk_buff *skb;
	struct fq_codel_flow *flow;
	struct list_head *head;
	u32 prev_drop_count, prev_ecn_mark;

begin:
	head = &q->new_flows;
	if (list_empty(head)) {
		head = &q->old_flows;
		if (list_empty(head))
			return NULL;
	}
	flow = list_first_entry(head, struct fq_codel_flow, flowchain);

	if (flow->deficit <= 0) {
		flow->deficit += q->quantum;
		list_move_tail(&flow->flowchain, &q->old_flows);
		goto begin;
	}

	prev_drop_count = q->cstats.drop_count;
	prev_ecn_mark = q->cstats.ecn_mark;

	skb = codel_dequeue(sch, &sch->qstats.backlog, &q->cparams,
			    &flow->cvars, &q->cstats, qdisc_pkt_len,
			    codel_get_enqueue_time, drop_func, dequeue_func);

	flow->dropped += q->cstats.drop_count - prev_drop_count;
	flow->dropped += q->cstats.ecn_mark - prev_ecn_mark;

	if (!skb) {
		/* force a pass through old_flows to prevent starvation */
		if ((head == &q->new_flows) && !list_empty(&q->old_flows))
			list_move_tail(&flow->flowchain, &q->old_flows);
		else
			list_del_init(&flow->flowchain);
		goto begin;
	}
	qdisc_bstats_update(sch, skb);
	flow->deficit -= qdisc_pkt_len(skb);
	/* We cant call qdisc_tree_reduce_backlog() if our qlen is 0,
	 * or HTB crashes. Defer it for next round.
	 */
	if (q->cstats.drop_count && sch->q.qlen) {
		qdisc_tree_reduce_backlog(sch, q->cstats.drop_count,
					  q->cstats.drop_len);
		q->cstats.drop_count = 0;
		q->cstats.drop_len = 0;
	}
	return skb;
}

static void fq_codel_flow_purge(struct fq_codel_flow *flow)
{
	rtnl_kfree_skbs(flow->head, flow->tail);
	flow->head = NULL;
}

static void fq_codel_reset(struct Qdisc *sch)
{
	struct fq_codel_sched_data *q = qdisc_priv(sch);
	int i;

	INIT_LIST_HEAD(&q->new_flows);
	INIT_LIST_HEAD(&q->old_flows);
	for (i = 0; i < q->flows_cnt; i++) {
		struct fq_codel_flow *flow = q->flows + i;

		fq_codel_flow_purge(flow);
		INIT_LIST_HEAD(&flow->flowchain);
		codel_vars_init(&flow->cvars);
	}
	memset(q->backlogs, 0, q->flows_cnt * sizeof(u32));
	sch->q.qlen = 0;
	sch->qstats.backlog = 0;
	q->memory_usage = 0;
}

static const struct nla_policy fq_codel_policy[TCA_FQ_CODEL_MAX + 1] = {
	[TCA_FQ_CODEL_TARGET]	= { .type = NLA_U32 },
	[TCA_FQ_CODEL_LIMIT]	= { .type = NLA_U32 },
	[TCA_FQ_CODEL_INTERVAL]	= { .type = NLA_U32 },
	[TCA_FQ_CODEL_ECN]	= { .type = NLA_U32 },
	[TCA_FQ_CODEL_FLOWS]	= { .type = NLA_U32 },
	[TCA_FQ_CODEL_QUANTUM]	= { .type = NLA_U32 },
	[TCA_FQ_CODEL_CE_THRESHOLD] = { .type = NLA_U32 },
	[TCA_FQ_CODEL_DROP_BATCH_SIZE] = { .type = NLA_U32 },
	[TCA_FQ_CODEL_MEMORY_LIMIT] = { .type = NLA_U32 },
};

static int fq_codel_change(struct Qdisc *sch, struct nlattr *opt)
{
	struct fq_codel_sched_data *q = qdisc_priv(sch);
	struct nlattr *tb[TCA_FQ_CODEL_MAX + 1];
	int err;

	if (!opt)
		return -EINVAL;

	err = nla_parse_nested(tb, TCA_FQ_CODEL_MAX, opt, fq_codel_policy,
			       NULL);
	if (err < 0)
		return err;
	if (tb[TCA_FQ_CODEL_FLOWS]) {
		if (q->flows)
			return -EINVAL;
		q->flows_cnt = nla_get_u32(tb[TCA_FQ_CODEL_FLOWS]);
		if (!q->flows_cnt ||
		    q->flows_cnt > 65536)
			return -EINVAL;
	}
	sch_tree_lock(sch);

	if (tb[TCA_FQ_CODEL_TARGET]) {
		u64 target = nla_get_u32(tb[TCA_FQ_CODEL_TARGET]);

		q->cparams.target = (target * NSEC_PER_USEC) >> CODEL_SHIFT;
	}

	if (tb[TCA_FQ_CODEL_CE_THRESHOLD]) {
		u64 val = nla_get_u32(tb[TCA_FQ_CODEL_CE_THRESHOLD]);

		q->cparams.ce_threshold = (val * NSEC_PER_USEC) >> CODEL_SHIFT;
	}

	if (tb[TCA_FQ_CODEL_INTERVAL]) {
		u64 interval = nla_get_u32(tb[TCA_FQ_CODEL_INTERVAL]);

		q->cparams.interval = (interval * NSEC_PER_USEC) >> CODEL_SHIFT;
	}

	if (tb[TCA_FQ_CODEL_LIMIT])
		sch->limit = nla_get_u32(tb[TCA_FQ_CODEL_LIMIT]);

	if (tb[TCA_FQ_CODEL_ECN])
		q->cparams.ecn = !!nla_get_u32(tb[TCA_FQ_CODEL_ECN]);

	if (tb[TCA_FQ_CODEL_QUANTUM])
		q->quantum = max(256U, nla_get_u32(tb[TCA_FQ_CODEL_QUANTUM]));

	if (tb[TCA_FQ_CODEL_DROP_BATCH_SIZE])
		q->drop_batch_size = min(1U, nla_get_u32(tb[TCA_FQ_CODEL_DROP_BATCH_SIZE]));

	if (tb[TCA_FQ_CODEL_MEMORY_LIMIT])
		q->memory_limit = min(1U << 31, nla_get_u32(tb[TCA_FQ_CODEL_MEMORY_LIMIT]));

	while (sch->q.qlen > sch->limit ||
	       q->memory_usage > q->memory_limit) {
		struct sk_buff *skb = fq_codel_dequeue(sch);

		q->cstats.drop_len += qdisc_pkt_len(skb);
		rtnl_kfree_skbs(skb, skb);
		q->cstats.drop_count++;
	}
	qdisc_tree_reduce_backlog(sch, q->cstats.drop_count, q->cstats.drop_len);
	q->cstats.drop_count = 0;
	q->cstats.drop_len = 0;

	sch_tree_unlock(sch);
	return 0;
}

static void fq_codel_destroy(struct Qdisc *sch)
{
	struct fq_codel_sched_data *q = qdisc_priv(sch);

	tcf_block_put(q->block);
	kvfree(q->backlogs);
	kvfree(q->flows);
}

static int fq_codel_init(struct Qdisc *sch, struct nlattr *opt)
{
	struct fq_codel_sched_data *q = qdisc_priv(sch);
	int i;
	int err;

	sch->limit = 10*1024;
	q->flows_cnt = 1024;
	q->memory_limit = 32 << 20; /* 32 MBytes */
	q->drop_batch_size = 64;
	q->quantum = psched_mtu(qdisc_dev(sch));
	INIT_LIST_HEAD(&q->new_flows);
	INIT_LIST_HEAD(&q->old_flows);
	codel_params_init(&q->cparams);
	codel_stats_init(&q->cstats);
	q->cparams.ecn = true;
	q->cparams.mtu = psched_mtu(qdisc_dev(sch));

	if (opt) {
		int err = fq_codel_change(sch, opt);
		if (err)
			return err;
	}

	err = tcf_block_get(&q->block, &q->filter_list);
	if (err)
		return err;

	if (!q->flows) {
		q->flows = kvzalloc(q->flows_cnt *
					   sizeof(struct fq_codel_flow), GFP_KERNEL);
		if (!q->flows)
			return -ENOMEM;
		q->backlogs = kvzalloc(q->flows_cnt * sizeof(u32), GFP_KERNEL);
		if (!q->backlogs)
			return -ENOMEM;
		for (i = 0; i < q->flows_cnt; i++) {
			struct fq_codel_flow *flow = q->flows + i;

			INIT_LIST_HEAD(&flow->flowchain);
			codel_vars_init(&flow->cvars);
		}
	}
	if (sch->limit >= 1)
		sch->flags |= TCQ_F_CAN_BYPASS;
	else
		sch->flags &= ~TCQ_F_CAN_BYPASS;
	return 0;
}

static int fq_codel_dump(struct Qdisc *sch, struct sk_buff *skb)
{
	struct fq_codel_sched_data *q = qdisc_priv(sch);
	struct nlattr *opts;

	opts = nla_nest_start(skb, TCA_OPTIONS);
	if (opts == NULL)
		goto nla_put_failure;

	if (nla_put_u32(skb, TCA_FQ_CODEL_TARGET,
			codel_time_to_us(q->cparams.target)) ||
	    nla_put_u32(skb, TCA_FQ_CODEL_LIMIT,
			sch->limit) ||
	    nla_put_u32(skb, TCA_FQ_CODEL_INTERVAL,
			codel_time_to_us(q->cparams.interval)) ||
	    nla_put_u32(skb, TCA_FQ_CODEL_ECN,
			q->cparams.ecn) ||
	    nla_put_u32(skb, TCA_FQ_CODEL_QUANTUM,
			q->quantum) ||
	    nla_put_u32(skb, TCA_FQ_CODEL_DROP_BATCH_SIZE,
			q->drop_batch_size) ||
	    nla_put_u32(skb, TCA_FQ_CODEL_MEMORY_LIMIT,
			q->memory_limit) ||
	    nla_put_u32(skb, TCA_FQ_CODEL_FLOWS,
			q->flows_cnt))
		goto nla_put_failure;

	if (q->cparams.ce_threshold != CODEL_DISABLED_THRESHOLD &&
	    nla_put_u32(skb, TCA_FQ_CODEL_CE_THRESHOLD,
			codel_time_to_us(q->cparams.ce_threshold)))
		goto nla_put_failure;

	return nla_nest_end(skb, opts);

nla_put_failure:
	return -1;
}

static int fq_codel_dump_stats(struct Qdisc *sch, struct gnet_dump *d)
{
	struct fq_codel_sched_data *q = qdisc_priv(sch);
	struct tc_fq_codel_xstats st = {
		.type				= TCA_FQ_CODEL_XSTATS_QDISC,
	};
	struct list_head *pos;

	st.qdisc_stats.maxpacket = q->cstats.maxpacket;
	st.qdisc_stats.drop_overlimit = q->drop_overlimit;
	st.qdisc_stats.ecn_mark = q->cstats.ecn_mark;
	st.qdisc_stats.new_flow_count = q->new_flow_count;
	st.qdisc_stats.ce_mark = q->cstats.ce_mark;
	st.qdisc_stats.memory_usage  = q->memory_usage;
	st.qdisc_stats.drop_overmemory = q->drop_overmemory;

	sch_tree_lock(sch);
	list_for_each(pos, &q->new_flows)
		st.qdisc_stats.new_flows_len++;

	list_for_each(pos, &q->old_flows)
		st.qdisc_stats.old_flows_len++;
	sch_tree_unlock(sch);

	return gnet_stats_copy_app(d, &st, sizeof(st));
}

static struct Qdisc *fq_codel_leaf(struct Qdisc *sch, unsigned long arg)
{
	return NULL;
}

static unsigned long fq_codel_find(struct Qdisc *sch, u32 classid)
{
	return 0;
}

static unsigned long fq_codel_bind(struct Qdisc *sch, unsigned long parent,
			      u32 classid)
{
	/* we cannot bypass queue discipline anymore */
	sch->flags &= ~TCQ_F_CAN_BYPASS;
	return 0;
}

static void fq_codel_unbind(struct Qdisc *q, unsigned long cl)
{
}

static struct tcf_block *fq_codel_tcf_block(struct Qdisc *sch, unsigned long cl)
{
	struct fq_codel_sched_data *q = qdisc_priv(sch);

	if (cl)
		return NULL;
	return q->block;
}

static int fq_codel_dump_class(struct Qdisc *sch, unsigned long cl,
			  struct sk_buff *skb, struct tcmsg *tcm)
{
	tcm->tcm_handle |= TC_H_MIN(cl);
	return 0;
}

static int fq_codel_dump_class_stats(struct Qdisc *sch, unsigned long cl,
				     struct gnet_dump *d)
{
	struct fq_codel_sched_data *q = qdisc_priv(sch);
	u32 idx = cl - 1;
	struct gnet_stats_queue qs = { 0 };
	struct tc_fq_codel_xstats xstats;

	if (idx < q->flows_cnt) {
		const struct fq_codel_flow *flow = &q->flows[idx];
		const struct sk_buff *skb;

		memset(&xstats, 0, sizeof(xstats));
		xstats.type = TCA_FQ_CODEL_XSTATS_CLASS;
		xstats.class_stats.deficit = flow->deficit;
		xstats.class_stats.ldelay =
			codel_time_to_us(flow->cvars.ldelay);
		xstats.class_stats.count = flow->cvars.count;
		xstats.class_stats.lastcount = flow->cvars.lastcount;
		xstats.class_stats.dropping = flow->cvars.dropping;
		if (flow->cvars.dropping) {
			codel_tdiff_t delta = flow->cvars.drop_next -
					      codel_get_time();

			xstats.class_stats.drop_next = (delta >= 0) ?
				codel_time_to_us(delta) :
				-codel_time_to_us(-delta);
		}
		if (flow->head) {
			sch_tree_lock(sch);
			skb = flow->head;
			while (skb) {
				qs.qlen++;
				skb = skb->next;
			}
			sch_tree_unlock(sch);
		}
		qs.backlog = q->backlogs[idx];
		qs.drops = flow->dropped;
	}
	if (gnet_stats_copy_queue(d, NULL, &qs, qs.qlen) < 0)
		return -1;
	if (idx < q->flows_cnt)
		return gnet_stats_copy_app(d, &xstats, sizeof(xstats));
	return 0;
}

static void fq_codel_walk(struct Qdisc *sch, struct qdisc_walker *arg)
{
	struct fq_codel_sched_data *q = qdisc_priv(sch);
	unsigned int i;

	if (arg->stop)
		return;

	for (i = 0; i < q->flows_cnt; i++) {
		if (list_empty(&q->flows[i].flowchain) ||
		    arg->count < arg->skip) {
			arg->count++;
			continue;
		}
		if (arg->fn(sch, i + 1, arg) < 0) {
			arg->stop = 1;
			break;
		}
		arg->count++;
	}
}

static const struct Qdisc_class_ops fq_codel_class_ops = {
	.leaf		=	fq_codel_leaf,
<<<<<<< HEAD
	.get		=	fq_codel_get,
	.put		=	fq_codel_put,
=======
	.find		=	fq_codel_find,
>>>>>>> bb176f67
	.tcf_block	=	fq_codel_tcf_block,
	.bind_tcf	=	fq_codel_bind,
	.unbind_tcf	=	fq_codel_unbind,
	.dump		=	fq_codel_dump_class,
	.dump_stats	=	fq_codel_dump_class_stats,
	.walk		=	fq_codel_walk,
};

static struct Qdisc_ops fq_codel_qdisc_ops __read_mostly = {
	.cl_ops		=	&fq_codel_class_ops,
	.id		=	"fq_codel",
	.priv_size	=	sizeof(struct fq_codel_sched_data),
	.enqueue	=	fq_codel_enqueue,
	.dequeue	=	fq_codel_dequeue,
	.peek		=	qdisc_peek_dequeued,
	.init		=	fq_codel_init,
	.reset		=	fq_codel_reset,
	.destroy	=	fq_codel_destroy,
	.change		=	fq_codel_change,
	.dump		=	fq_codel_dump,
	.dump_stats =	fq_codel_dump_stats,
	.owner		=	THIS_MODULE,
};

static int __init fq_codel_module_init(void)
{
	return register_qdisc(&fq_codel_qdisc_ops);
}

static void __exit fq_codel_module_exit(void)
{
	unregister_qdisc(&fq_codel_qdisc_ops);
}

module_init(fq_codel_module_init)
module_exit(fq_codel_module_exit)
MODULE_AUTHOR("Eric Dumazet");
MODULE_LICENSE("GPL");<|MERGE_RESOLUTION|>--- conflicted
+++ resolved
@@ -681,12 +681,7 @@
 
 static const struct Qdisc_class_ops fq_codel_class_ops = {
 	.leaf		=	fq_codel_leaf,
-<<<<<<< HEAD
-	.get		=	fq_codel_get,
-	.put		=	fq_codel_put,
-=======
 	.find		=	fq_codel_find,
->>>>>>> bb176f67
 	.tcf_block	=	fq_codel_tcf_block,
 	.bind_tcf	=	fq_codel_bind,
 	.unbind_tcf	=	fq_codel_unbind,
